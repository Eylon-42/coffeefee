package com.eaor.coffeefee.fragments

import android.Manifest
import android.content.pm.PackageManager
import android.os.Bundle
import android.view.LayoutInflater
import android.view.View
import android.view.ViewGroup
import android.widget.Button
import android.widget.ImageButton
import android.widget.ImageView
<<<<<<< HEAD
import android.widget.ImageView
=======
>>>>>>> cceea40d
import android.widget.TextView
import android.widget.Toast
import androidx.activity.result.contract.ActivityResultContracts
import androidx.appcompat.app.AppCompatActivity
import androidx.appcompat.widget.Toolbar
import androidx.core.content.ContextCompat
import androidx.fragment.app.Fragment
import androidx.navigation.fragment.findNavController
import androidx.core.content.ContextCompat
import androidx.recyclerview.widget.LinearLayoutManager
import androidx.recyclerview.widget.RecyclerView
import com.eaor.coffeefee.R
import com.eaor.coffeefee.adapters.CoffeeShopAdapter
import com.eaor.coffeefee.repositories.CoffeeShopRepository
import com.google.android.gms.maps.CameraUpdateFactory
import com.google.android.gms.maps.GoogleMap
import com.google.android.gms.maps.OnMapReadyCallback
import com.google.android.gms.maps.SupportMapFragment
import com.google.android.gms.maps.model.LatLng
import com.google.android.gms.maps.model.MarkerOptions
<<<<<<< HEAD
import com.squareup.picasso.Picasso
=======
>>>>>>> cceea40d
import com.google.firebase.auth.FirebaseAuth
import com.google.firebase.firestore.FirebaseFirestore
import com.bumptech.glide.Glide
import kotlinx.coroutines.CoroutineScope
import kotlinx.coroutines.Dispatchers
import kotlinx.coroutines.launch
import kotlinx.coroutines.tasks.await
import kotlinx.coroutines.withContext

class CoffeeFragment : Fragment(), OnMapReadyCallback {
    private var coffeeName: String = ""
    private var coffeeLatitude: Float = 0f
    private var coffeeLongitude: Float = 0f
    private var isFavorite: Boolean = false
    private lateinit var googleMap: GoogleMap
    private lateinit var showLocationButton: Button
    private var placeId: String? = null
    private var photoUrl: String? = null
    private var rating: Float? = null
    private val repository = CoffeeShopRepository.getInstance()
    private val scope = CoroutineScope(Dispatchers.Main)
    private val db = FirebaseFirestore.getInstance()
    private val auth = FirebaseAuth.getInstance()
    private lateinit var adapter: CoffeeShopAdapter
    private var recyclerView: RecyclerView? = null
<<<<<<< HEAD
    private lateinit var coffeeImage: ImageView // Add reference to coffee image
=======
>>>>>>> cceea40d

    override fun onCreateView(
        inflater: LayoutInflater,
        container: ViewGroup?,
        savedInstanceState: Bundle?
    ): View? {
        val view = inflater.inflate(R.layout.fragment_coffee, container, false)
        recyclerView = view.findViewById(R.id.recyclerView)
        return view
    }

    override fun onViewCreated(view: View, savedInstanceState: Bundle?) {
        super.onViewCreated(view, savedInstanceState)

<<<<<<< HEAD
        // Initialize the ImageView for the coffee image
        coffeeImage = view.findViewById(R.id.coffeeImage)

=======
>>>>>>> cceea40d
        setupToolbar(view)

        val favoriteButton = view.findViewById<ImageButton>(R.id.favoriteButton)
        favoriteButton.setColorFilter(
            ContextCompat.getColor(requireContext(), R.color.coffee_primary)
        )

        favoriteButton.setOnClickListener {
            toggleFavorite(favoriteButton)
        }

        showLocationButton = view.findViewById(R.id.showLocationButton)
        arguments?.let { args ->
            coffeeName = args.getString("name", "")
            val description = args.getString("description", "")
            coffeeLatitude = args.getFloat("latitude", 0f)
            coffeeLongitude = args.getFloat("longitude", 0f)
            placeId = args.getString("placeId")
            photoUrl = args.getString("photoUrl")
            rating = if (args.containsKey("rating")) args.getFloat("rating") else null
            val address = args.getString("address")
<<<<<<< HEAD
            val imageUrl = args.getString("imageUrl", "") // Get the image URL from the arguments
=======
>>>>>>> cceea40d

            // Set the views based on the arguments
            view.findViewById<TextView>(R.id.toolbarTitle).text = coffeeName
            view.findViewById<TextView>(R.id.coffeeName).text = coffeeName
            view.findViewById<TextView>(R.id.descriptionText).text = description
            view.findViewById<TextView>(R.id.coffeeAddress).text = address ?: "Address not available"

            // Set up rating display
            setupRatingDisplay(view, rating)

            // Load coffee shop photo
            loadCoffeeShopPhoto(view)
<<<<<<< HEAD

            // Use Picasso to load the image URL into the ImageView
            if (imageUrl.isNotEmpty()) {
                Picasso.get()
                    .load(imageUrl) // The URL passed in the bundle
                    .into(coffeeImage) // Load the image into the ImageView
            }
=======
>>>>>>> cceea40d

            val mapFragment = childFragmentManager
                .findFragmentById(R.id.coffeeLocationMap) as SupportMapFragment
            mapFragment.getMapAsync(this)

            // Check if this coffee shop is in user's favorites
            checkFavoriteStatus(favoriteButton)
        }
        
        showLocationButton.setOnClickListener {
            val bundle = Bundle().apply {
                putString("name", coffeeName)
                putString("placeId", placeId)
                putString("photoUrl", photoUrl)
                if (rating != null) putFloat("rating", rating!!)
            }
            findNavController().navigate(R.id.action_coffeeFragment_to_coffeeMapFragment, bundle)
        }

        setupRecyclerView()
<<<<<<< HEAD
    }

    private fun setupToolbar(view: View) {
        val toolbar = view.findViewById<Toolbar>(R.id.toolbar)
        (requireActivity() as AppCompatActivity).setSupportActionBar(toolbar)
        (requireActivity() as AppCompatActivity).supportActionBar?.setDisplayShowTitleEnabled(false)

        view.findViewById<ImageButton>(R.id.backButton).setOnClickListener {
            findNavController().navigateUp()
        }
    }

    private fun loadCoffeeShopPhoto(view: View) {
        val imageView = view.findViewById<ImageView>(R.id.coffeeImage)
        if (photoUrl != null) {
            Glide.with(this)
                .load(photoUrl)
                .placeholder(R.drawable.default_coffee_shop)
                .error(R.drawable.default_coffee_shop)
                .into(imageView)
        } else {
            imageView.setImageResource(R.drawable.default_coffee_shop)
        }
    }

=======
    }

    private fun setupToolbar(view: View) {
        val toolbar = view.findViewById<Toolbar>(R.id.toolbar)
        (requireActivity() as AppCompatActivity).setSupportActionBar(toolbar)
        (requireActivity() as AppCompatActivity).supportActionBar?.setDisplayShowTitleEnabled(false)

        view.findViewById<ImageButton>(R.id.backButton).setOnClickListener {
            findNavController().navigateUp()
        }
    }

    private fun loadCoffeeShopPhoto(view: View) {
        val imageView = view.findViewById<ImageView>(R.id.coffeeImage)
        if (photoUrl != null) {
            Glide.with(this)
                .load(photoUrl)
                .placeholder(R.drawable.default_coffee_shop)
                .error(R.drawable.default_coffee_shop)
                .into(imageView)
        } else {
            imageView.setImageResource(R.drawable.default_coffee_shop)
        }
    }

>>>>>>> cceea40d
    private fun checkFavoriteStatus(favoriteButton: ImageButton) {
        val userId = auth.currentUser?.uid ?: return
        placeId?.let { id ->
            scope.launch {
                try {
                    val doc = db.collection("users")
                        .document(userId)
                        .collection("favorites")
                        .document(id)
                        .get()
                        .await()
<<<<<<< HEAD

                    withContext(Dispatchers.Main) {
                        isFavorite = doc.exists()
                        updateFavoriteButton(favoriteButton)
                    }
                } catch (e: Exception) {
                    Log.e("CoffeeFragment", "Error checking favorite status", e)
                }
            }
        }
    }

=======

                    withContext(Dispatchers.Main) {
                        isFavorite = doc.exists()
                        updateFavoriteButton(favoriteButton)
                    }
                } catch (e: Exception) {
                    Log.e("CoffeeFragment", "Error checking favorite status", e)
                }
            }
        }
    }

>>>>>>> cceea40d
    private fun toggleFavorite(favoriteButton: ImageButton) {
        val userId = auth.currentUser?.uid ?: return
        placeId?.let { id ->
            scope.launch {
                try {
                    val favoriteRef = db.collection("users")
                        .document(userId)
                        .collection("favorites")
                        .document(id)

                    if (isFavorite) {
                        favoriteRef.delete().await()
                    } else {
                        favoriteRef.set(mapOf(
                            "timestamp" to System.currentTimeMillis()
                        )).await()
                    }

                    withContext(Dispatchers.Main) {
                        isFavorite = !isFavorite
                        updateFavoriteButton(favoriteButton)
                    }
                } catch (e: Exception) {
                    Log.e("CoffeeFragment", "Error toggling favorite", e)
                    Toast.makeText(context, "Failed to update favorite status", Toast.LENGTH_SHORT).show()
                }
            }
        }
    }

    private fun updateFavoriteButton(favoriteButton: ImageButton) {
        favoriteButton.setImageResource(
            if (isFavorite) R.drawable.ic_heart_filled
            else R.drawable.ic_heart_outline
        )
    }

    override fun onMapReady(map: GoogleMap) {
        this.googleMap = map

        if (coffeeLatitude != 0f && coffeeLongitude != 0f) {
            // Add a marker for the coffee shop location
            val coffeeLocation = LatLng(coffeeLatitude.toDouble(), coffeeLongitude.toDouble())
            val marker = googleMap.addMarker(MarkerOptions().position(coffeeLocation).title(coffeeName))
            googleMap.moveCamera(CameraUpdateFactory.newLatLngZoom(coffeeLocation, 15f))
            marker?.showInfoWindow()
        }

        // Enable zoom controls
        googleMap.uiSettings.isZoomControlsEnabled = true
    }

    private fun setupRatingDisplay(view: View, rating: Float?) {
        val ratingHearts = listOf<ImageView>(
            view.findViewById(R.id.heart1),
            view.findViewById(R.id.heart2),
            view.findViewById(R.id.heart3),
            view.findViewById(R.id.heart4),
            view.findViewById(R.id.heart5)
        )

        rating?.let { r ->
            val flooredRating = r.toInt()
            val hasHalf = (r - flooredRating) >= 0.5

            ratingHearts.forEachIndexed { index, heart ->
                val resource = when {
                    index < flooredRating -> R.drawable.ic_heart_filled
                    index == flooredRating && hasHalf -> R.drawable.ic_heart_half
                    else -> R.drawable.ic_heart_outline
                }
                heart.setImageResource(resource)
                heart.setColorFilter(
                    ContextCompat.getColor(requireContext(), R.color.coffee_primary)
                )
            }
        }
    }

    private fun setupRecyclerView() {
        recyclerView?.let { rv ->
            rv.layoutManager = LinearLayoutManager(context)
            adapter = CoffeeShopAdapter(emptyList(), showCaptions = true)
            adapter.setOnItemClickListener { coffeeShop ->
                // Create bundle with coffee shop data
                val bundle = Bundle().apply {
                    putString("placeId", coffeeShop.placeId)
                    putString("name", coffeeShop.name)
                    putString("photoUrl", coffeeShop.photoUrl)
                    coffeeShop.rating?.let { putFloat("rating", it) }
                }

                // Navigate to map fragment with the bundle
                findNavController().navigate(
                    R.id.action_coffeeFragment_to_coffeeMapFragment,
                    bundle
                )
            }
            rv.adapter = adapter
        }
    }
} <|MERGE_RESOLUTION|>--- conflicted
+++ resolved
@@ -1,5 +1,7 @@
 package com.eaor.coffeefee.fragments
 
+import android.Manifest
+import android.content.pm.PackageManager
 import android.Manifest
 import android.content.pm.PackageManager
 import android.os.Bundle
@@ -9,11 +11,11 @@
 import android.widget.Button
 import android.widget.ImageButton
 import android.widget.ImageView
-<<<<<<< HEAD
 import android.widget.ImageView
-=======
->>>>>>> cceea40d
 import android.widget.TextView
+import android.widget.Toast
+import androidx.activity.result.contract.ActivityResultContracts
+import androidx.appcompat.app.AppCompatActivity
 import android.widget.Toast
 import androidx.activity.result.contract.ActivityResultContracts
 import androidx.appcompat.app.AppCompatActivity
@@ -24,7 +26,11 @@
 import androidx.core.content.ContextCompat
 import androidx.recyclerview.widget.LinearLayoutManager
 import androidx.recyclerview.widget.RecyclerView
+import androidx.recyclerview.widget.LinearLayoutManager
+import androidx.recyclerview.widget.RecyclerView
 import com.eaor.coffeefee.R
+import com.eaor.coffeefee.adapters.CoffeeShopAdapter
+import com.eaor.coffeefee.repositories.CoffeeShopRepository
 import com.eaor.coffeefee.adapters.CoffeeShopAdapter
 import com.eaor.coffeefee.repositories.CoffeeShopRepository
 import com.google.android.gms.maps.CameraUpdateFactory
@@ -33,10 +39,7 @@
 import com.google.android.gms.maps.SupportMapFragment
 import com.google.android.gms.maps.model.LatLng
 import com.google.android.gms.maps.model.MarkerOptions
-<<<<<<< HEAD
 import com.squareup.picasso.Picasso
-=======
->>>>>>> cceea40d
 import com.google.firebase.auth.FirebaseAuth
 import com.google.firebase.firestore.FirebaseFirestore
 import com.bumptech.glide.Glide
@@ -62,10 +65,7 @@
     private val auth = FirebaseAuth.getInstance()
     private lateinit var adapter: CoffeeShopAdapter
     private var recyclerView: RecyclerView? = null
-<<<<<<< HEAD
     private lateinit var coffeeImage: ImageView // Add reference to coffee image
-=======
->>>>>>> cceea40d
 
     override fun onCreateView(
         inflater: LayoutInflater,
@@ -75,17 +75,17 @@
         val view = inflater.inflate(R.layout.fragment_coffee, container, false)
         recyclerView = view.findViewById(R.id.recyclerView)
         return view
+        val view = inflater.inflate(R.layout.fragment_coffee, container, false)
+        recyclerView = view.findViewById(R.id.recyclerView)
+        return view
     }
 
     override fun onViewCreated(view: View, savedInstanceState: Bundle?) {
         super.onViewCreated(view, savedInstanceState)
 
-<<<<<<< HEAD
         // Initialize the ImageView for the coffee image
         coffeeImage = view.findViewById(R.id.coffeeImage)
 
-=======
->>>>>>> cceea40d
         setupToolbar(view)
 
         val favoriteButton = view.findViewById<ImageButton>(R.id.favoriteButton)
@@ -94,6 +94,7 @@
         )
 
         favoriteButton.setOnClickListener {
+            toggleFavorite(favoriteButton)
             toggleFavorite(favoriteButton)
         }
 
@@ -107,10 +108,7 @@
             photoUrl = args.getString("photoUrl")
             rating = if (args.containsKey("rating")) args.getFloat("rating") else null
             val address = args.getString("address")
-<<<<<<< HEAD
             val imageUrl = args.getString("imageUrl", "") // Get the image URL from the arguments
-=======
->>>>>>> cceea40d
 
             // Set the views based on the arguments
             view.findViewById<TextView>(R.id.toolbarTitle).text = coffeeName
@@ -123,7 +121,6 @@
 
             // Load coffee shop photo
             loadCoffeeShopPhoto(view)
-<<<<<<< HEAD
 
             // Use Picasso to load the image URL into the ImageView
             if (imageUrl.isNotEmpty()) {
@@ -131,12 +128,13 @@
                     .load(imageUrl) // The URL passed in the bundle
                     .into(coffeeImage) // Load the image into the ImageView
             }
-=======
->>>>>>> cceea40d
 
             val mapFragment = childFragmentManager
                 .findFragmentById(R.id.coffeeLocationMap) as SupportMapFragment
             mapFragment.getMapAsync(this)
+
+            // Check if this coffee shop is in user's favorites
+            checkFavoriteStatus(favoriteButton)
 
             // Check if this coffee shop is in user's favorites
             checkFavoriteStatus(favoriteButton)
@@ -148,12 +146,14 @@
                 putString("placeId", placeId)
                 putString("photoUrl", photoUrl)
                 if (rating != null) putFloat("rating", rating!!)
+                putString("placeId", placeId)
+                putString("photoUrl", photoUrl)
+                if (rating != null) putFloat("rating", rating!!)
             }
             findNavController().navigate(R.id.action_coffeeFragment_to_coffeeMapFragment, bundle)
         }
 
         setupRecyclerView()
-<<<<<<< HEAD
     }
 
     private fun setupToolbar(view: View) {
@@ -179,33 +179,6 @@
         }
     }
 
-=======
-    }
-
-    private fun setupToolbar(view: View) {
-        val toolbar = view.findViewById<Toolbar>(R.id.toolbar)
-        (requireActivity() as AppCompatActivity).setSupportActionBar(toolbar)
-        (requireActivity() as AppCompatActivity).supportActionBar?.setDisplayShowTitleEnabled(false)
-
-        view.findViewById<ImageButton>(R.id.backButton).setOnClickListener {
-            findNavController().navigateUp()
-        }
-    }
-
-    private fun loadCoffeeShopPhoto(view: View) {
-        val imageView = view.findViewById<ImageView>(R.id.coffeeImage)
-        if (photoUrl != null) {
-            Glide.with(this)
-                .load(photoUrl)
-                .placeholder(R.drawable.default_coffee_shop)
-                .error(R.drawable.default_coffee_shop)
-                .into(imageView)
-        } else {
-            imageView.setImageResource(R.drawable.default_coffee_shop)
-        }
-    }
-
->>>>>>> cceea40d
     private fun checkFavoriteStatus(favoriteButton: ImageButton) {
         val userId = auth.currentUser?.uid ?: return
         placeId?.let { id ->
@@ -217,7 +190,6 @@
                         .document(id)
                         .get()
                         .await()
-<<<<<<< HEAD
 
                     withContext(Dispatchers.Main) {
                         isFavorite = doc.exists()
@@ -230,20 +202,6 @@
         }
     }
 
-=======
-
-                    withContext(Dispatchers.Main) {
-                        isFavorite = doc.exists()
-                        updateFavoriteButton(favoriteButton)
-                    }
-                } catch (e: Exception) {
-                    Log.e("CoffeeFragment", "Error checking favorite status", e)
-                }
-            }
-        }
-    }
-
->>>>>>> cceea40d
     private fun toggleFavorite(favoriteButton: ImageButton) {
         val userId = auth.currentUser?.uid ?: return
         placeId?.let { id ->
@@ -344,5 +302,155 @@
             }
             rv.adapter = adapter
         }
+
+        setupRecyclerView()
+    }
+
+    private fun setupToolbar(view: View) {
+        val toolbar = view.findViewById<Toolbar>(R.id.toolbar)
+        (requireActivity() as AppCompatActivity).setSupportActionBar(toolbar)
+        (requireActivity() as AppCompatActivity).supportActionBar?.setDisplayShowTitleEnabled(false)
+
+        view.findViewById<ImageButton>(R.id.backButton).setOnClickListener {
+            findNavController().navigateUp()
+        }
+    }
+
+    private fun loadCoffeeShopPhoto(view: View) {
+        val imageView = view.findViewById<ImageView>(R.id.coffeeImage)
+        if (photoUrl != null) {
+            Glide.with(this)
+                .load(photoUrl)
+                .placeholder(R.drawable.default_coffee_shop)
+                .error(R.drawable.default_coffee_shop)
+                .into(imageView)
+        } else {
+            imageView.setImageResource(R.drawable.default_coffee_shop)
+        }
+    }
+
+    private fun checkFavoriteStatus(favoriteButton: ImageButton) {
+        val userId = auth.currentUser?.uid ?: return
+        placeId?.let { id ->
+            scope.launch {
+                try {
+                    val doc = db.collection("users")
+                        .document(userId)
+                        .collection("favorites")
+                        .document(id)
+                        .get()
+                        .await()
+
+                    withContext(Dispatchers.Main) {
+                        isFavorite = doc.exists()
+                        updateFavoriteButton(favoriteButton)
+                    }
+                } catch (e: Exception) {
+                    Log.e("CoffeeFragment", "Error checking favorite status", e)
+                }
+            }
+        }
+    }
+
+    private fun toggleFavorite(favoriteButton: ImageButton) {
+        val userId = auth.currentUser?.uid ?: return
+        placeId?.let { id ->
+            scope.launch {
+                try {
+                    val favoriteRef = db.collection("users")
+                        .document(userId)
+                        .collection("favorites")
+                        .document(id)
+
+                    if (isFavorite) {
+                        favoriteRef.delete().await()
+                    } else {
+                        favoriteRef.set(mapOf(
+                            "timestamp" to System.currentTimeMillis()
+                        )).await()
+                    }
+
+                    withContext(Dispatchers.Main) {
+                        isFavorite = !isFavorite
+                        updateFavoriteButton(favoriteButton)
+                    }
+                } catch (e: Exception) {
+                    Log.e("CoffeeFragment", "Error toggling favorite", e)
+                    Toast.makeText(context, "Failed to update favorite status", Toast.LENGTH_SHORT).show()
+                }
+            }
+        }
+    }
+
+    private fun updateFavoriteButton(favoriteButton: ImageButton) {
+        favoriteButton.setImageResource(
+            if (isFavorite) R.drawable.ic_heart_filled
+            else R.drawable.ic_heart_outline
+        )
+    }
+
+    override fun onMapReady(map: GoogleMap) {
+        this.googleMap = map
+
+        if (coffeeLatitude != 0f && coffeeLongitude != 0f) {
+            // Add a marker for the coffee shop location
+            val coffeeLocation = LatLng(coffeeLatitude.toDouble(), coffeeLongitude.toDouble())
+            val marker = googleMap.addMarker(MarkerOptions().position(coffeeLocation).title(coffeeName))
+            googleMap.moveCamera(CameraUpdateFactory.newLatLngZoom(coffeeLocation, 15f))
+            marker?.showInfoWindow()
+        }
+
+        // Enable zoom controls
+        googleMap.uiSettings.isZoomControlsEnabled = true
+    }
+
+    private fun setupRatingDisplay(view: View, rating: Float?) {
+        val ratingHearts = listOf<ImageView>(
+            view.findViewById(R.id.heart1),
+            view.findViewById(R.id.heart2),
+            view.findViewById(R.id.heart3),
+            view.findViewById(R.id.heart4),
+            view.findViewById(R.id.heart5)
+        )
+
+        rating?.let { r ->
+            val flooredRating = r.toInt()
+            val hasHalf = (r - flooredRating) >= 0.5
+
+            ratingHearts.forEachIndexed { index, heart ->
+                val resource = when {
+                    index < flooredRating -> R.drawable.ic_heart_filled
+                    index == flooredRating && hasHalf -> R.drawable.ic_heart_half
+                    else -> R.drawable.ic_heart_outline
+                }
+                heart.setImageResource(resource)
+                heart.setColorFilter(
+                    ContextCompat.getColor(requireContext(), R.color.coffee_primary)
+                )
+            }
+        }
+    }
+
+    private fun setupRecyclerView() {
+        recyclerView?.let { rv ->
+            rv.layoutManager = LinearLayoutManager(context)
+            adapter = CoffeeShopAdapter(emptyList(), showCaptions = true)
+            adapter.setOnItemClickListener { coffeeShop ->
+                // Create bundle with coffee shop data
+                val bundle = Bundle().apply {
+                    putString("placeId", coffeeShop.placeId)
+                    putString("name", coffeeShop.name)
+                    putString("photoUrl", coffeeShop.photoUrl)
+                    coffeeShop.rating?.let { putFloat("rating", it) }
+                }
+
+                // Navigate to map fragment with the bundle
+                findNavController().navigate(
+                    R.id.action_coffeeFragment_to_coffeeMapFragment,
+                    bundle
+                )
+            }
+            rv.adapter = adapter
+        }
     }
 } 