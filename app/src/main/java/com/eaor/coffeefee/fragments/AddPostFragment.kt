package com.eaor.coffeefee.fragments

import android.app.Activity
import android.net.Uri
import android.os.Bundle
import android.util.Log
import android.view.LayoutInflater
import android.view.View
import android.view.ViewGroup
import android.widget.Button
import android.widget.EditText
import android.widget.ImageButton
import android.widget.SearchView
import android.widget.TextView
import android.widget.Toast
import androidx.activity.result.contract.ActivityResultContracts
import androidx.appcompat.app.AppCompatActivity
import androidx.appcompat.widget.Toolbar
import androidx.fragment.app.Fragment
import androidx.navigation.fragment.findNavController
import androidx.recyclerview.widget.LinearLayoutManager
import androidx.recyclerview.widget.RecyclerView
import com.eaor.coffeefee.R
import com.eaor.coffeefee.adapters.ImageAdapter
import com.google.android.gms.maps.model.LatLng
import com.google.android.libraries.places.api.Places
import com.google.android.libraries.places.api.model.AutocompleteSessionToken
import com.google.android.libraries.places.api.model.Place
import com.google.android.libraries.places.api.net.FindAutocompletePredictionsRequest
import com.google.android.libraries.places.api.net.PlacesClient
import com.google.android.libraries.places.widget.Autocomplete
import com.google.android.libraries.places.widget.model.AutocompleteActivityMode
<<<<<<< HEAD
import com.google.firebase.auth.FirebaseAuth
import com.google.firebase.firestore.FirebaseFirestore
import com.google.firebase.storage.FirebaseStorage
import java.util.UUID
=======
import com.google.firebase.firestore.FirebaseFirestore
>>>>>>> cceea40d

class AddPostFragment : Fragment() {
    private lateinit var auth: FirebaseAuth
    private lateinit var db: FirebaseFirestore
    private lateinit var bottomNav: View
    private var selectedLocation: LatLng? = null
    private val selectedImages = mutableListOf<Uri>()
    private lateinit var imageAdapter: ImageAdapter
    private lateinit var placesClient: PlacesClient
    private var selectedPlaceName: String? = null
    private var selectedPlaceId: String? = null
    private var selectedPlaceRating: Float? = null
    private var selectedPlacePhotoUrl: String? = null
    private var selectedPlaceDescription: String? = null
    private var selectedPlaceAddress: String? = null
    private lateinit var db: FirebaseFirestore

    // Image picker result launcher
    private val getContent = registerForActivityResult(ActivityResultContracts.GetContent()) { uri: Uri? ->
        uri?.let {
            // Clear any previously selected images and add the new one
            selectedImages.clear()
            selectedImages.add(it)
            updateImagesRecyclerView()
        }
    }

    private fun uploadImageToStorage(uri: Uri, onSuccess: (String) -> Unit, onFailure: (Exception) -> Unit) {
        val storageReference = FirebaseStorage.getInstance().reference
        val photoRef = storageReference.child("Posts/${UUID.randomUUID()}.jpg") // Using UUID to ensure unique filename

        val uploadTask = photoRef.putFile(uri)
        uploadTask.addOnSuccessListener {
            // Get the download URL once the upload is successful
            photoRef.downloadUrl.addOnSuccessListener { uri ->
                onSuccess(uri.toString()) // Pass the download URL to the success callback
            }.addOnFailureListener { exception ->
                onFailure(exception) // Handle any errors during URL retrieval
            }
        }.addOnFailureListener { exception ->
            onFailure(exception) // Handle errors during upload
        }
    }


    private val startAutocomplete =
        registerForActivityResult(ActivityResultContracts.StartActivityForResult()) { result ->
            if (result.resultCode == Activity.RESULT_OK) {
                result.data?.let { intent ->
                    val place = Autocomplete.getPlaceFromIntent(intent)
                    Log.d("AddPostFragment", "Place: ${place.name}, ${place.id}")
                    selectedLocation = place.latLng
                    selectedPlaceName = place.name
                    selectedPlaceId = place.id
                    view?.findViewById<TextView>(R.id.selectedLocationText)?.text = 
                        place.name.toString()
                    
                    // Fetch place details to get rating and photo
                    fetchPlaceDetails(place.id)
                }
            } else if (result.resultCode == Activity.RESULT_CANCELED) {
                Log.d("AddPostFragment", "User canceled autocomplete")
            }
        }

    override fun onCreateView(inflater: LayoutInflater, container: ViewGroup?, savedInstanceState: Bundle?): View? {
        val view = inflater.inflate(R.layout.fragment_add_post, container, false)

        // Initialize Firebase
        db = FirebaseFirestore.getInstance()

        // Initialize Places Client
        placesClient = Places.createClient(requireContext())

        // Handle Bottom Navigation visibility
        bottomNav = requireActivity().findViewById(R.id.bottom_nav)
        bottomNav.visibility = View.GONE

        setupToolbar(view)
        setupLocationButton(view)
        setupImagePicker(view)
        setupPostButton(view)

        // Setup search functionality
        val searchView = view.findViewById<SearchView>(R.id.searchView)
        if (searchView == null) {
            Log.e("AddPostFragment", "SearchView is null")
        } else {
            setupSearchView(searchView)
        }

        return view
    }

    private fun setupToolbar(view: View) {
        val toolbar = view.findViewById<Toolbar>(R.id.toolbar)
        (requireActivity() as AppCompatActivity).setSupportActionBar(toolbar)
        (requireActivity() as AppCompatActivity).supportActionBar?.setDisplayShowTitleEnabled(false)
        view.findViewById<TextView>(R.id.toolbarTitle).text = "New Post"

        view.findViewById<ImageButton>(R.id.backButton).setOnClickListener {
            findNavController().navigateUp()
        }
    }

    private fun setupLocationButton(view: View) {
        view.findViewById<Button>(R.id.selectLocationButton).setOnClickListener {
            launchPlacePicker()
        }
    }

    private fun setupImagePicker(view: View) {
        val recyclerView = view.findViewById<RecyclerView>(R.id.imagesRecyclerView)
        recyclerView.layoutManager = LinearLayoutManager(requireContext(), LinearLayoutManager.HORIZONTAL, false)

        imageAdapter = ImageAdapter(selectedImages) { position: Int ->
            selectedImages.removeAt(position) // Remove the image at the clicked position
            updateImagesRecyclerView()
        }
        recyclerView.adapter = imageAdapter
        recyclerView.visibility = View.GONE

        view.findViewById<Button>(R.id.addImageButton).setOnClickListener {
            // Allow the user to pick only one image
            getContent.launch("image/*")
        }
    }


    private fun updateImagesRecyclerView() {
        imageAdapter.notifyDataSetChanged()
        view?.findViewById<RecyclerView>(R.id.imagesRecyclerView)?.let { recyclerView ->
            recyclerView.visibility = if (selectedImages.isEmpty()) {
                View.GONE
            } else {
                View.VISIBLE
            }
        }
    }

    private fun setupPostButton(view: View) {
        // Initialize Firebase
        auth = FirebaseAuth.getInstance()
        db = FirebaseFirestore.getInstance()

        view.findViewById<Button>(R.id.postButton).setOnClickListener {
<<<<<<< HEAD
            // Check if fragment is attached before interacting with context
            if (isAdded) {
                val experienceDescription = view.findViewById<EditText>(R.id.experienceDescription).text.toString()
                val currentUser = auth.currentUser
                val userId = currentUser?.uid

                if (experienceDescription.isEmpty()) {
                    Toast.makeText(requireContext(), "Please enter a description", Toast.LENGTH_SHORT).show()
                    return@setOnClickListener
                }
                if (selectedLocation == null) {
                    Toast.makeText(requireContext(), "Please select a location", Toast.LENGTH_SHORT).show()
                    return@setOnClickListener
                }

                // If an image is selected, upload it
                if (selectedImages.isNotEmpty()) {
                    val imageUri = selectedImages[0] // Only one image can be in the list
                    uploadImageToStorage(imageUri,
                        onSuccess = { imageUrl ->
                            // Now post the post with the image URL
                            createPostInFirestore(experienceDescription, userId, imageUrl)
                        },
                        onFailure = { exception ->
                            Log.e("AddPostFragment", "Image upload failed: ${exception.message}")
                            Toast.makeText(requireContext(), "Image upload failed", Toast.LENGTH_SHORT).show()
                        }
                    )
                } else {
                    // If no image is selected, just post without a photo
                    createPostInFirestore(experienceDescription, userId, null)
                }
            }
        }
    }

    private fun createPostInFirestore(experienceDescription: String, userId: String?, imageUrl: String?) {
        val postData = mapOf(
            "UserId" to userId,
            "experienceDescription" to experienceDescription,
            "location" to mapOf(
                "name" to view?.findViewById<TextView>(R.id.selectedLocationText)?.text.toString(),
                "latitude" to selectedLocation?.latitude,
                "longitude" to selectedLocation?.longitude
            ),
            "timestamp" to System.currentTimeMillis(),
            "photoUrl" to imageUrl // Attach the image URL (if any) to the post
        )

        db.collection("Posts")
            .add(postData)
            .addOnSuccessListener {
                Log.d("AddPostFragment", "Post added with ID: ${it.id}")
                Toast.makeText(requireContext(), "Post added successfully", Toast.LENGTH_SHORT).show()
                findNavController().navigateUp()
            }
            .addOnFailureListener { exception ->
                Log.e("AddPostFragment", "Error adding post: ${exception.message}")
                Toast.makeText(requireContext(), "Error adding post", Toast.LENGTH_SHORT).show()
            }
=======
>>>>>>> cceea40d
            if (selectedLocation == null || selectedPlaceName == null) {
                Toast.makeText(requireContext(), "Please select a coffee shop location", Toast.LENGTH_SHORT).show()
                return@setOnClickListener
            }

            // Create coffee shop data
            val coffeeShopData = hashMapOf(
                "name" to selectedPlaceName,
                "rating" to selectedPlaceRating,
                "caption" to (selectedPlaceDescription ?: ""),
                "latitude" to selectedLocation!!.latitude,
                "longitude" to selectedLocation!!.longitude,
                "placeId" to selectedPlaceId,
                "photoUrl" to selectedPlacePhotoUrl,
                "address" to (selectedPlaceAddress ?: "")
            )

            // Add to Firestore
            db.collection("CoffeeShops")
                .document(selectedPlaceId!!)
                .set(coffeeShopData)
                .addOnSuccessListener {
                    Log.d("AddPostFragment", "Coffee shop added successfully")
                    findNavController().navigateUp()
                }
                .addOnFailureListener { e ->
                    Log.e("AddPostFragment", "Error adding coffee shop", e)
                    Toast.makeText(requireContext(), "Failed to add coffee shop: ${e.message}", Toast.LENGTH_SHORT).show()
                }
        }
    }

    private fun launchPlacePicker() {
        try {
            val fields = listOf(
                Place.Field.ID,
                Place.Field.NAME,
                Place.Field.LAT_LNG,
                Place.Field.ADDRESS,
                Place.Field.RATING,
                Place.Field.PHOTO_METADATAS,
                Place.Field.EDITORIAL_SUMMARY
            )
            val intent = Autocomplete.IntentBuilder(AutocompleteActivityMode.OVERLAY, fields)
                .build(requireActivity())
            startAutocomplete.launch(intent)
        } catch (e: Exception) {
            Log.e("AddPostFragment", "Error launching place picker: ${e.message}")
            Toast.makeText(requireContext(), "Error launching place picker", Toast.LENGTH_SHORT).show()
        }
    }

    private fun setupSearchView(searchView: SearchView) {
        Log.d("AddPostFragment", "SearchView: $searchView")
        searchView.setOnQueryTextListener(object : SearchView.OnQueryTextListener {
            override fun onQueryTextSubmit(query: String?): Boolean {
                query?.let { fetchAutocompletePredictions(it) }
                return true
            }

            override fun onQueryTextChange(newText: String?): Boolean {
                // Optionally handle text change
                return true
            }
        })
    }

    private fun fetchAutocompletePredictions(query: String) {
        if (!::placesClient.isInitialized) {
            Log.e("AddPostFragment", "PlacesClient is not initialized")
            return
        }

        val token = AutocompleteSessionToken.newInstance()
        val request = FindAutocompletePredictionsRequest.builder()
            .setQuery(query)
            .setSessionToken(token)
            .setCountries("IL") // Restrict to Israel
            .build()

        placesClient.findAutocompletePredictions(request)
            .addOnSuccessListener { response ->
                for (prediction in response.autocompletePredictions) {
                    Log.i("AddPostFragment", "Place ID: ${prediction.placeId}, Name: ${prediction.getPrimaryText(null)}")
                    // Handle predictions (e.g., display in a RecyclerView)
                }
            }
            .addOnFailureListener { exception ->
                Log.e("AddPostFragment", "Error fetching predictions: ${exception.message}")
            }
    }

    private fun fetchPlaceDetails(placeId: String) {
        val fields = listOf(
            Place.Field.RATING,
            Place.Field.PHOTO_METADATAS,
            Place.Field.EDITORIAL_SUMMARY,
            Place.Field.ADDRESS
        )
        
        // First check if we have the coffee shop data in Firestore
        db.collection("CoffeeShops")
            .document(placeId)
            .get()
            .addOnSuccessListener { document ->
                if (document.exists()) {
                    // Use existing data
                    selectedPlaceRating = document.getDouble("rating")?.toFloat()
                    selectedPlacePhotoUrl = document.getString("photoUrl")
                    selectedPlaceDescription = document.getString("caption")
                    selectedPlaceAddress = document.getString("address")
                    Log.d("AddPostFragment", "Using existing coffee shop data")
                } else {
                    // Fetch from Places API if not in Firestore
                    placesClient.fetchPlace(
                        com.google.android.libraries.places.api.net.FetchPlaceRequest.newInstance(placeId, fields)
                    ).addOnSuccessListener { response ->
                        val place = response.place
                        selectedPlaceRating = place.rating?.toFloat()
                        selectedPlaceAddress = place.address
                        
                        // Get the editorial summary or use default description
                        selectedPlaceDescription = place.editorialSummary?.toString()
                            ?: "Come visit our cozy coffee shop and enjoy a perfect cup of coffee!"
                        
                        // Get the photo URL if available
                        selectedPlacePhotoUrl = place.photoMetadatas?.firstOrNull()?.let {
                            "https://maps.googleapis.com/maps/api/place/photo?maxwidth=400&photo_reference=${it.zza()}&key=${BuildConfig.GOOGLE_MAPS_API_KEY}"
                        }
                    }
                }
            }
            .addOnFailureListener { e ->
                Log.e("AddPostFragment", "Error checking for existing coffee shop", e)
                // Fallback to Places API
                placesClient.fetchPlace(
                    com.google.android.libraries.places.api.net.FetchPlaceRequest.newInstance(placeId, fields)
                ).addOnSuccessListener { response ->
                    val place = response.place
                    selectedPlaceRating = place.rating?.toFloat()
                    selectedPlaceAddress = place.address
                    selectedPlaceDescription = place.editorialSummary?.toString()
                        ?: "Come visit our cozy coffee shop and enjoy a perfect cup of coffee!"
                    
                    selectedPlacePhotoUrl = place.photoMetadatas?.firstOrNull()?.let {
                        "https://maps.googleapis.com/maps/api/place/photo?maxwidth=400&photo_reference=${it.zza()}&key=${BuildConfig.GOOGLE_MAPS_API_KEY}"
                    }
                }
            }
    }

    companion object {
        private const val PLACE_AUTOCOMPLETE_REQUEST_CODE = 1
    }

    override fun onDestroyView() {
        super.onDestroyView()
        // Restore the visibility of the bottom navigation bar when the fragment is destroyed
        bottomNav.visibility = View.VISIBLE
    }
}<|MERGE_RESOLUTION|>--- conflicted
+++ resolved
@@ -30,14 +30,10 @@
 import com.google.android.libraries.places.api.net.PlacesClient
 import com.google.android.libraries.places.widget.Autocomplete
 import com.google.android.libraries.places.widget.model.AutocompleteActivityMode
-<<<<<<< HEAD
 import com.google.firebase.auth.FirebaseAuth
 import com.google.firebase.firestore.FirebaseFirestore
 import com.google.firebase.storage.FirebaseStorage
 import java.util.UUID
-=======
-import com.google.firebase.firestore.FirebaseFirestore
->>>>>>> cceea40d
 
 class AddPostFragment : Fragment() {
     private lateinit var auth: FirebaseAuth
@@ -54,6 +50,13 @@
     private var selectedPlaceDescription: String? = null
     private var selectedPlaceAddress: String? = null
     private lateinit var db: FirebaseFirestore
+    private var selectedPlaceName: String? = null
+    private var selectedPlaceId: String? = null
+    private var selectedPlaceRating: Float? = null
+    private var selectedPlacePhotoUrl: String? = null
+    private var selectedPlaceDescription: String? = null
+    private var selectedPlaceAddress: String? = null
+    private lateinit var db: FirebaseFirestore
 
     // Image picker result launcher
     private val getContent = registerForActivityResult(ActivityResultContracts.GetContent()) { uri: Uri? ->
@@ -92,11 +95,16 @@
                     selectedLocation = place.latLng
                     selectedPlaceName = place.name
                     selectedPlaceId = place.id
+                    selectedPlaceName = place.name
+                    selectedPlaceId = place.id
                     view?.findViewById<TextView>(R.id.selectedLocationText)?.text = 
                         place.name.toString()
                     
                     // Fetch place details to get rating and photo
                     fetchPlaceDetails(place.id)
+                    
+                    // Fetch place details to get rating and photo
+                    fetchPlaceDetails(place.id)
                 }
             } else if (result.resultCode == Activity.RESULT_CANCELED) {
                 Log.d("AddPostFragment", "User canceled autocomplete")
@@ -105,6 +113,9 @@
 
     override fun onCreateView(inflater: LayoutInflater, container: ViewGroup?, savedInstanceState: Bundle?): View? {
         val view = inflater.inflate(R.layout.fragment_add_post, container, false)
+
+        // Initialize Firebase
+        db = FirebaseFirestore.getInstance()
 
         // Initialize Firebase
         db = FirebaseFirestore.getInstance()
@@ -184,7 +195,6 @@
         db = FirebaseFirestore.getInstance()
 
         view.findViewById<Button>(R.id.postButton).setOnClickListener {
-<<<<<<< HEAD
             // Check if fragment is attached before interacting with context
             if (isAdded) {
                 val experienceDescription = view.findViewById<EditText>(R.id.experienceDescription).text.toString()
@@ -245,8 +255,6 @@
                 Log.e("AddPostFragment", "Error adding post: ${exception.message}")
                 Toast.makeText(requireContext(), "Error adding post", Toast.LENGTH_SHORT).show()
             }
-=======
->>>>>>> cceea40d
             if (selectedLocation == null || selectedPlaceName == null) {
                 Toast.makeText(requireContext(), "Please select a coffee shop location", Toast.LENGTH_SHORT).show()
                 return@setOnClickListener
@@ -285,6 +293,10 @@
                 Place.Field.ID,
                 Place.Field.NAME,
                 Place.Field.LAT_LNG,
+                Place.Field.ADDRESS,
+                Place.Field.RATING,
+                Place.Field.PHOTO_METADATAS,
+                Place.Field.EDITORIAL_SUMMARY
                 Place.Field.ADDRESS,
                 Place.Field.RATING,
                 Place.Field.PHOTO_METADATAS,
@@ -398,6 +410,65 @@
             }
     }
 
+    private fun fetchPlaceDetails(placeId: String) {
+        val fields = listOf(
+            Place.Field.RATING,
+            Place.Field.PHOTO_METADATAS,
+            Place.Field.EDITORIAL_SUMMARY,
+            Place.Field.ADDRESS
+        )
+        
+        // First check if we have the coffee shop data in Firestore
+        db.collection("CoffeeShops")
+            .document(placeId)
+            .get()
+            .addOnSuccessListener { document ->
+                if (document.exists()) {
+                    // Use existing data
+                    selectedPlaceRating = document.getDouble("rating")?.toFloat()
+                    selectedPlacePhotoUrl = document.getString("photoUrl")
+                    selectedPlaceDescription = document.getString("caption")
+                    selectedPlaceAddress = document.getString("address")
+                    Log.d("AddPostFragment", "Using existing coffee shop data")
+                } else {
+                    // Fetch from Places API if not in Firestore
+                    placesClient.fetchPlace(
+                        com.google.android.libraries.places.api.net.FetchPlaceRequest.newInstance(placeId, fields)
+                    ).addOnSuccessListener { response ->
+                        val place = response.place
+                        selectedPlaceRating = place.rating?.toFloat()
+                        selectedPlaceAddress = place.address
+                        
+                        // Get the editorial summary or use default description
+                        selectedPlaceDescription = place.editorialSummary?.toString()
+                            ?: "Come visit our cozy coffee shop and enjoy a perfect cup of coffee!"
+                        
+                        // Get the photo URL if available
+                        selectedPlacePhotoUrl = place.photoMetadatas?.firstOrNull()?.let {
+                            "https://maps.googleapis.com/maps/api/place/photo?maxwidth=400&photo_reference=${it.zza()}&key=${BuildConfig.GOOGLE_MAPS_API_KEY}"
+                        }
+                    }
+                }
+            }
+            .addOnFailureListener { e ->
+                Log.e("AddPostFragment", "Error checking for existing coffee shop", e)
+                // Fallback to Places API
+                placesClient.fetchPlace(
+                    com.google.android.libraries.places.api.net.FetchPlaceRequest.newInstance(placeId, fields)
+                ).addOnSuccessListener { response ->
+                    val place = response.place
+                    selectedPlaceRating = place.rating?.toFloat()
+                    selectedPlaceAddress = place.address
+                    selectedPlaceDescription = place.editorialSummary?.toString()
+                        ?: "Come visit our cozy coffee shop and enjoy a perfect cup of coffee!"
+                    
+                    selectedPlacePhotoUrl = place.photoMetadatas?.firstOrNull()?.let {
+                        "https://maps.googleapis.com/maps/api/place/photo?maxwidth=400&photo_reference=${it.zza()}&key=${BuildConfig.GOOGLE_MAPS_API_KEY}"
+                    }
+                }
+            }
+    }
+
     companion object {
         private const val PLACE_AUTOCOMPLETE_REQUEST_CODE = 1
     }
