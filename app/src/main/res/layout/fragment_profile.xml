--- conflicted
+++ resolved
@@ -97,11 +97,8 @@
                 android:hint="Email"
                 android:inputType="textEmailAddress"
                 android:background="@drawable/edit_text_background"
-<<<<<<< HEAD
                 app:layout_constraintTop_toBottomOf="@id/userName"/>
-=======
                 android:padding="6dp"/>
->>>>>>> db549f6f
 
             <!-- Save Button for Personal Section -->
             <Button
